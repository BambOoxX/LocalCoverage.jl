--- conflicted
+++ resolved
@@ -16,15 +16,13 @@
 "Coverage tracefile."
 const LCOVINFO = "lcov.info"
 
-<<<<<<< HEAD
+const PYTHON = get!(ENV, "PYTHON") do
+    isnothing(Sys.which("python3")) ? "python" : "python3"
+end
+
 """
 Summarized coverage data about a single file. Evaluated for all files of a package
 to compose a `PackageCoverage`.
-=======
-const PYTHON = get!(ENV, "PYTHON") do
-    isnothing(Sys.which("python3")) ? "python" : "python3"
-end
->>>>>>> cddc4e00
 
 $(FIELDS)
 """
