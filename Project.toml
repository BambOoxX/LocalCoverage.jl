name = "LocalCoverage"
uuid = "5f6e1e16-694c-5876-87ef-16b5274f298e"
authors = ["Tamas K. Papp <tkpapp@gmail.com>"]
version = "0.4.1"

[deps]
CoverageTools = "c36e975a-824b-4404-a568-ef97ca766997"
DefaultApplication = "3f0dd361-4fe0-5fc6-8523-80b14ec94d85"
DocStringExtensions = "ffbed154-4ef7-542d-bbb7-c09d3a79fcae"
LibGit2 = "76f85450-5226-5b5a-8eaa-529ad045b433"
Pkg = "44cfe95a-1eb2-52ea-b672-e2afdf69b78f"
PrettyTables = "08abe8d2-0d0c-5749-adfa-8a2ac140af0d"
Printf = "de0858da-6303-5e67-8744-51eddeeeb8d7"

[compat]
CoverageTools = "1"
<<<<<<< HEAD
DocStringExtensions = "0.8, 0.9"
=======
DefaultApplication = "1"
DocStringExtensions = "0.8"
>>>>>>> ae9fbb00
PrettyTables = "0.12, 1.0"
julia = "1.6"

[extras]
Test = "8dfed614-e22c-5e08-85e1-65c5234f0b40"

[targets]
test = ["Test"]<|MERGE_RESOLUTION|>--- conflicted
+++ resolved
@@ -14,12 +14,8 @@
 
 [compat]
 CoverageTools = "1"
-<<<<<<< HEAD
+DefaultApplication = "1"
 DocStringExtensions = "0.8, 0.9"
-=======
-DefaultApplication = "1"
-DocStringExtensions = "0.8"
->>>>>>> ae9fbb00
 PrettyTables = "0.12, 1.0"
 julia = "1.6"
 
